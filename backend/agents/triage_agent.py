<<<<<<< HEAD
from uagents import Agent, Context, Model
from typing import Dict, Any, List
from datetime import datetime
import os
import json
import asyncio
from PIL import Image
import base64
import io

# Import your lung classifier
import sys
sys.path.append(os.path.dirname(os.path.dirname(os.path.abspath(__file__))))
from utils.lung_classifier import LungClassifierTrainer, LABELS

# Message models for agent communication
class ImageAnalysisRequest(Model):
    image_data: str  # base64 encoded image
    image_format: str
    request_id: str
    timestamp: str

class ImageAnalysisResponse(Model):
    request_id: str
    predictions: Dict[str, float]
    urgency_score: int
    confidence_score: float
    critical_findings: List[str]
    all_findings: List[Dict[str, Any]]
    statistical_significance: Dict[str, Any]
    processing_time_ms: int
    timestamp: str
    error: str = None

class TriageAgent:
    def __init__(self, agent_address: str = "triage_agent"):
        self.agent = Agent(
            name="triage_agent",
            port=8001,
            seed="triage_agent_seed_123",
            endpoint=["http://localhost:8001/submit"]
        )
        
        # Initialize the lung classifier
        print("Initializing lung disease classifier...")
        self.lung_classifier = LungClassifierTrainer()
        
        # Define critical conditions that require immediate attention
        self.critical_conditions = [
            "Pneumothorax",  # Collapsed lung - emergency
            "Pneumonia",     # Infection requiring treatment
            "Pleural Effusion",  # Fluid in lungs
            "Mass",          # Potential tumor
            "Consolidation"  # Lung tissue filling
        ]
        
        # Setup agent handlers
        self.setup_handlers()
        
    def setup_handlers(self):
        """Setup agent message handlers"""
        
        @self.agent.on_message(model=ImageAnalysisRequest)
        async def handle_image_analysis(ctx: Context, sender: str, msg: ImageAnalysisRequest):
            """Handle incoming image analysis requests"""
            ctx.logger.info(f"Received image analysis request: {msg.request_id}")
            
            try:
                # Process the image
                result = await self.analyze_image_from_base64(
                    msg.image_data, 
                    msg.image_format,
                    msg.request_id
                )
                
                # Send response back to coordinator
                await ctx.send(sender, result)
                
            except Exception as e:
                error_response = ImageAnalysisResponse(
                    request_id=msg.request_id,
                    predictions={},
                    urgency_score=0,
                    confidence_score=0.0,
                    critical_findings=[],
                    all_findings=[],
                    statistical_significance={},
                    processing_time_ms=0,
                    timestamp=datetime.now().isoformat(),
                    error=str(e)
                )
                await ctx.send(sender, error_response)

    async def analyze_image_from_base64(self, image_data: str, image_format: str, request_id: str) -> ImageAnalysisResponse:
        """Analyze X-ray image from base64 data"""
        start_time = datetime.now()
        
        try:
            # Decode base64 image
            image_bytes = base64.b64decode(image_data)
            image = Image.open(io.BytesIO(image_bytes)).convert('RGB')
            
            # Save temporarily for processing
            temp_path = f"/tmp/temp_xray_{request_id}.jpg"
            image.save(temp_path)
            
            try:
                # Get predictions from lung classifier
                predictions = self.lung_classifier.predict(temp_path)
                
                # Calculate statistical significance
                significance = self.lung_classifier.get_statistical_significance(predictions)
                
                # Determine urgency and confidence
                urgency_score = self.calculate_urgency(significance)
                confidence_score = self.calculate_overall_confidence(predictions)
                
                # Identify critical findings
                critical_findings = self.identify_critical_findings(significance)
                
                # Format all findings
                all_findings = self.format_findings(significance)
                
                processing_time = (datetime.now() - start_time).total_seconds() * 1000
                
                return ImageAnalysisResponse(
                    request_id=request_id,
                    predictions=predictions,
                    urgency_score=urgency_score,
                    confidence_score=confidence_score,
                    critical_findings=critical_findings,
                    all_findings=all_findings,
                    statistical_significance=significance,
                    processing_time_ms=int(processing_time),
                    timestamp=datetime.now().isoformat()
                )
                
            finally:
                # Clean up temp file
                if os.path.exists(temp_path):
                    os.remove(temp_path)
                    
        except Exception as e:
            processing_time = (datetime.now() - start_time).total_seconds() * 1000
            return ImageAnalysisResponse(
                request_id=request_id,
                predictions={},
                urgency_score=0,
                confidence_score=0.0,
                critical_findings=[],
                all_findings=[],
                statistical_significance={},
                processing_time_ms=int(processing_time),
                timestamp=datetime.now().isoformat(),
                error=str(e)
            )

    def calculate_urgency(self, significance: Dict[str, Any]) -> int:
        """Calculate urgency score from 1 (normal) to 5 (critical emergency)"""
        max_urgency = 1
        
        for condition, data in significance.items():
            if not data['significant']:
                continue
                
            confidence = data['confidence']
            
            # Critical conditions requiring immediate attention
            if condition in self.critical_conditions:
                if confidence > 0.8:
                    max_urgency = max(max_urgency, 5)  # Critical
                elif confidence > 0.6:
                    max_urgency = max(max_urgency, 4)  # High priority
                else:
                    max_urgency = max(max_urgency, 3)  # Medium priority
            
            # Other significant findings
            elif confidence > 0.7:
                max_urgency = max(max_urgency, 3)  # Medium priority
            elif confidence > 0.5:
                max_urgency = max(max_urgency, 2)  # Low priority
                
        return max_urgency

    def calculate_overall_confidence(self, predictions: Dict[str, float]) -> float:
        """Calculate overall confidence in the analysis"""
        if not predictions:
            return 0.0
            
        # Get the top 3 predictions
        sorted_predictions = sorted(predictions.items(), key=lambda x: x[1], reverse=True)
        top_predictions = sorted_predictions[:3]
        
        # Weight higher predictions more heavily
        weighted_sum = sum(conf * (4-i) for i, (_, conf) in enumerate(top_predictions))
        total_weight = sum(4-i for i in range(len(top_predictions)))
        
        return weighted_sum / total_weight if total_weight > 0 else 0.0

    def identify_critical_findings(self, significance: Dict[str, Any]) -> List[str]:
        """Identify critical findings requiring immediate attention"""
        critical = []
        
        for condition, data in significance.items():
            if (data['significant'] and 
                condition in self.critical_conditions and 
                data['confidence'] > 0.6):
                critical.append(f"{condition} (confidence: {data['confidence']:.1%})")
                
        return critical

    def format_findings(self, significance: Dict[str, Any]) -> List[Dict[str, Any]]:
        """Format all significant findings for display"""
        findings = []
        
        for condition, data in significance.items():
            if data['significant']:
                findings.append({
                    'condition': condition,
                    'confidence': data['confidence'],
                    'confidence_level': data['confidence_level'],
                    'critical': condition in self.critical_conditions,
                    'description': self.get_condition_description(condition)
                })
        
        # Sort by confidence
        findings.sort(key=lambda x: x['confidence'], reverse=True)
        return findings

    def get_condition_description(self, condition: str) -> str:
        """Get human-readable description of medical condition"""
        descriptions = {
            "Atelectasis": "Collapse or closure of lung tissue",
            "Cardiomegaly": "Enlarged heart",
            "Consolidation": "Lung tissue filled with liquid instead of air",
            "Edema": "Fluid accumulation in lung tissue",
            "Effusion": "Fluid accumulation in pleural space",
            "Emphysema": "Damage to air sacs in lungs",
            "Fibrosis": "Thickening and scarring of lung tissue",
            "Hernia": "Organ displacement through weakness in surrounding tissue",
            "Infiltration": "Substance accumulation in lung tissue",
            "Mass": "Abnormal growth or tumor",
            "Nodule": "Small round growth in lung",
            "Pleural Thickening": "Thickening of lung lining",
            "Pneumonia": "Infection causing inflammation in lungs",
            "Pneumothorax": "Collapsed lung due to air in pleural space"
        }
        return descriptions.get(condition, "Medical condition requiring evaluation")

    def get_agent_status(self) -> Dict[str, Any]:
        """Get current agent status"""
        return {
            'name': 'Triage Agent',
            'status': 'active',
            'address': str(self.agent.address),
            'capabilities': [
                'Chest X-ray analysis',
                'Lung disease detection',
                'Urgency assessment',
                'Statistical significance calculation'
            ],
            'supported_conditions': LABELS,
            'critical_conditions': self.critical_conditions,
            'last_updated': datetime.now().isoformat()
        }

    def run(self):
        """Start the agent"""
        print(f"Starting Triage Agent...")
        print(f"Agent address: {self.agent.address}")
        print(f"Supported conditions: {LABELS}")
        self.agent.run()

if __name__ == "__main__":
    # Initialize and run the triage agent
    triage_agent = TriageAgent()
    triage_agent.run()
=======
#triage

# Login using e.g. `huggingface-cli login` to access this dataset
from huggingface_hub import login
login(token="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")

import pandas as pd
from datasets import load_dataset

ds = load_dataset("rajpurkarlab/ReXGradient-160K")

# Convert the 'train' split to a DataFrame and print the first 5 rows
df = ds["train"].to_pandas()
print(df.head())
>>>>>>> 72c74743
<|MERGE_RESOLUTION|>--- conflicted
+++ resolved
@@ -1,4 +1,3 @@
-<<<<<<< HEAD
 from uagents import Agent, Context, Model
 from typing import Dict, Any, List
 from datetime import datetime
@@ -276,19 +275,3 @@
     # Initialize and run the triage agent
     triage_agent = TriageAgent()
     triage_agent.run()
-=======
-#triage
-
-# Login using e.g. `huggingface-cli login` to access this dataset
-from huggingface_hub import login
-login(token="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")
-
-import pandas as pd
-from datasets import load_dataset
-
-ds = load_dataset("rajpurkarlab/ReXGradient-160K")
-
-# Convert the 'train' split to a DataFrame and print the first 5 rows
-df = ds["train"].to_pandas()
-print(df.head())
->>>>>>> 72c74743
