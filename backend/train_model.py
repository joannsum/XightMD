--- conflicted
+++ resolved
@@ -177,6 +177,8 @@
     train_dataset = NIHChestXrayDataset(
         dataset['train'],
         transform=trainer.transform,
+        dataset['train'],
+        transform=trainer.transform,
         max_samples=args.max_train_samples
     )
 
@@ -207,10 +209,7 @@
     device = trainer.device
     model = LungDiseaseClassifier(num_classes=len(LABELS), pretrained=True)
     model = model.to(device)
-<<<<<<< HEAD
-
-=======
->>>>>>> 4e3ec002
+    
     model.backbone.classifier = nn.Sequential(
         nn.Dropout(0.5),
         nn.Linear(model.backbone.classifier[1].in_features, len(LABELS))
